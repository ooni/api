--- conflicted
+++ resolved
@@ -22,7 +22,6 @@
         with:
           limit-access-to-actor: true
 
-<<<<<<< HEAD
       - name: Build docker image
         run: make build
 
@@ -31,26 +30,6 @@
 
       - name: Run all tests
         run: T="--show-capture=no -s -vv --cov=ooniapi" make tests
-=======
-      - name: Run integ tests
-        # Uses Dockerfile ./build_runner.sh and docker-compose.yml to set up the runner
-        run: |
-          docker-compose run --rm api \
-            pytest-3 --show-capture=no -s -vv --cov=ooniapi \
-              --create-db \
-              tests/functional/test_private_explorer.py \
-              tests/integ/test_aggregation.py \
-              tests/integ/test_citizenlab.py \
-              tests/integ/test_integration.py \
-              tests/integ/test_integration_auth.py \
-              tests/integ/test_prioritization.py \
-              tests/integ/test_private_api.py \
-              tests/integ/test_probe_services.py \
-              tests/unit/test_prio.py
-              #tests/integ/test_prioritization_nodb.py \
-              #tests/integ/test_probe_services_nodb.py \
-              #tests/integ/test_integration_auth.py \
->>>>>>> 0b6fdec0
 
       - name: debug docker
         if: always()
