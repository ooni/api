--- conflicted
+++ resolved
@@ -210,35 +210,6 @@
                            order_by=order_by,
                            current_country=country_code)
 
-<<<<<<< HEAD
-def decompress_autoclaved(autoclaved_filename, frames_off, frames_size, intra_off, intra_size):
-    def generator():
-        url = urljoin(current_app.config['AUTOCLAVED_BASE_URL'], autoclaved_filename)
-
-        current_app.logger.debug("Fetching autoclaved from: %s" % url)
-        current_app.logger.debug("  frames_off: %d" % frames_off)
-        current_app.logger.debug("  frames_size: %d" % frames_size)
-        current_app.logger.debug("  intra_off: %d" % intra_off)
-        current_app.logger.debug("  intra_size: %d" % intra_size)
-        try:
-            r = requests.get(url, headers={"Range": "bytes={}-{}".format(frames_off, frames_off + frames_size)},
-                                stream=True)
-            streamed_data = 0
-            for chunk in lz4framed.Decompressor(r.raw):
-                current_app.logger.debug("chunking away 1")
-                d = chunk
-                current_app.logger.debug("chunking away 2")
-                if streamed_data == 0 and intra_off > 0:
-                    d = chunk[intra_off:]
-                if streamed_data > (intra_size + len(d)):
-                    d = chunk[:(streamed_data - intra_size)]
-                yield d
-                streamed_data += len(d)
-            current_app.logger.debug("sent: %d" % streamed_data)
-        except Exception as exc:
-            current_app.logger.error("failed to fetch streamed data: %s" % exc)
-            raise HTTPException("Failed to fetch data")
-=======
 def decompress_autoclaved(
         autoclaved_filename,
         frame_off,
@@ -273,32 +244,15 @@
                     beginning = False
         except Exception as exc:
             raise HTTPException("Failed to fetch data: %s" % exc)
->>>>>>> 972df737
     return generator
 
 @pages_blueprint.route('/files/download/<path:textname>')
 def files_download(textname):
-<<<<<<< HEAD
-    q = current_app.db_session.query(
-            Measurement.id.label('m_id'),
-            Measurement.report_no.label('report_no'),
-=======
     subquery = current_app.db_session.query(
->>>>>>> 972df737
             Measurement.frame_off.label('frame_off'),
             Measurement.frame_size.label('frame_size'),
             Measurement.intra_off.label('intra_off'),
             Measurement.intra_size.label('intra_size'),
-<<<<<<< HEAD
-            Report.report_no.label('r_report_no'),
-            Report.autoclaved_no.label('r_autoclaved_no'),
-            Autoclaved.filename.label('a_filename'),
-            Autoclaved.autoclaved_no.label('a_autoclaved_no'),
-    ).filter(Report.textname == textname) \
-        .join(Report, Report.report_no == Measurement.report_no) \
-        .join(Autoclaved, Autoclaved.autoclaved_no == Report.autoclaved_no) \
-        .order_by(Measurement.frame_off.asc(), Measurement.intra_off.asc())
-=======
             func.row_number().over(order_by='frame_off, intra_off').label('row_number'),
             func.count().over().label('total_count'),
             func.sum(Measurement.intra_size + 1).over().label('report_size'),
@@ -318,25 +272,12 @@
         subquery.c.report_size,
         subquery.c.filename
     ).filter(or_(subquery.c.row_number == 1, subquery.c.row_number == subquery.c.total_count))
->>>>>>> 972df737
 
     msmts = q.all()
     if len(msmts) == 0:
         current_app.logger.debug("Could not find %s" % textname)
         raise NotFound("No file with that filename found")
 
-<<<<<<< HEAD
-    autoclaved_filename = msmts[0].a_filename
-    intra_off = msmts[0].intra_off
-    intra_size = 0
-    for msmt in msmts:
-        if autoclaved_filename != msmt.a_filename:
-            raise HTTPException("Autoclaved file is spanned across multiple files")
-        intra_size += msmt.intra_size
-    frames_off = msmts[0].frame_off
-    frames_size = msmts[-1].frame_off - frames_off + msmts[-1].frame_size
-    resp_generator = decompress_autoclaved(autoclaved_filename, frames_off, frames_size, intra_off, intra_size)
-=======
     autoclaved_filename = msmts[0].filename
     intra_off = msmts[0].intra_off
     frame_off = msmts[0].frame_off
@@ -354,7 +295,6 @@
                                            total_frame_size,
                                            intra_off,
                                            report_size)
->>>>>>> 972df737
     return Response(stream_with_context(resp_generator()), mimetype='text/json')
 
 # These two are needed to avoid breaking older URLs
